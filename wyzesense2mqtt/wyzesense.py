--- conflicted
+++ resolved
@@ -273,10 +273,7 @@
             else:
                 sensor_type = "unknown"
                 sensor_state = "unknown"
-<<<<<<< HEAD
             e = SensorEvent(sensor_mac, timestamp, ("alarm" if event_type == 0xA2 else "status"), (sensor_type, sensor_state, alarm_data[2], alarm_data[8]))
-=======
-            e = SensorEvent(sensor_mac, timestamp, "state", (sensor_type, sensor_state, alarm_data[2], alarm_data[8]))
         elif event_type == 0xE8:
             if alarm_data[0] == 0x03:
                 # alarm_data[7] might be humidity in some form, but as an integer
@@ -284,7 +281,6 @@
                 sensor_type = "leak:temperature"
                 sensor_state = "%d.%d" % (alarm_data[5], alarm_data[6])
             e = SensorEvent(sensor_mac, timestamp, "state", (sensor_type, sensor_state, alarm_data[2], alarm_data[8]))
->>>>>>> 0f710f19
         else:
             e = SensorEvent(sensor_mac, timestamp, "raw_%02X" % event_type, alarm_data)
 
